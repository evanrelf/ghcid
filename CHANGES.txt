Changelog for GHCiD

<<<<<<< HEAD
0.6
=======
    Add --reload to add files that reload, but do not restart
    #56, allow --restart to take directories
>>>>>>> d88875cd
    #38, implement loading with stack
    Add process, quit and execStream to the API
    #29, add interrupt function
    Add Data instances for the types
    Make stopGhci more effective, now kills the underlying process
    Make startGhci take a function to write the buffer to
0.5.1
    #17, deal with recursive modules errors properly
    #50, use -fno-code when not running tests (about twice as fast)
    #44, abbreviate the redundant module import error
    #45, add an extra space before the ... message
    #42, always show the first error in full
    #43, work even if people use break-on-exception flags
    #42, make the first error a minimum of 5 lines
0.5
    Add an extra boolean argument to startGhci
    Add the number of modules loaded after All good
    Print out messages until the prompt comes up
    #23, add arguments and change what commands get invoked
    #35, change the titlebar icon on Windows
0.4.2
    Fix a GHC 7.6 warning
0.4.1
    #37, add a --notitle flag
    Require extra-1.2
0.4
    #33, make Ctrl-C more robust
    #31, add an outputfile feature
    #32, make newer warnings first (save a file, view its warnings)
    #28, fix issues on VIM file saves
    #29, support running a quick test on each save
    Add a --directory flag to change directory first
    #26, use fs-notify to avoid excessive wakeups
    #25, detect console size just before using it
0.3.6
    #24, don't error out if error/putStrLn are not imported
0.3.5
    #19, put errors in bold
    #9, display interesting information in the title bar
    #7, reload if the .ghci or .cabal file changes
    Use nubOrd
    Require extra-1.1
0.3.4
    #21, if you aren't waiting for any files, exit
0.3.3
    #21, if the root file is missing, report an error
    #20, avoid an O(n^2) nub
0.3.2
    #18, reformat excessively long lines, add a --width flag
0.3.1
    Ensure if there are lots of warnings, the first error gets shown
0.3
    #11, ignore certain GHCi-only warnings
    #13, fix version printing
    #8, display Loading... when starting
    Require the extra library
    #14, figure out the terminal height automatically
0.2
    #6, rewrite as a library
    Remove duplicate error messages from cabal repl
0.1.3
    #2, handle files that get deleted while loaded
    #3, flesh out the test suite
    #4, give a polite error if ghci does not start
    #5, add --topmost flag to make the window topmost
0.1.2
    Add a very simple test suite
    Default to cabal repl if there is no .ghci file
    #1, if there is an IOError just :reload
    Say why you are reloading
0.1.1
    Support arguments to --command
0.1
    Initial version<|MERGE_RESOLUTION|>--- conflicted
+++ resolved
@@ -1,11 +1,8 @@
 Changelog for GHCiD
 
-<<<<<<< HEAD
-0.6
-=======
     Add --reload to add files that reload, but do not restart
     #56, allow --restart to take directories
->>>>>>> d88875cd
+0.6
     #38, implement loading with stack
     Add process, quit and execStream to the API
     #29, add interrupt function
