Changelog for ghcid

<<<<<<< HEAD
    #79, support multiple --test flags
    #71, improve multi-project stack support
=======
    #74, make sure Cygwin terminals flush output properly
    If the test exits then exit ghcid
>>>>>>> 69b6a939
0.6.4
    #69, fix up for stack project with file arguments
0.6.3
    #68, add --no-status to avoid printing the reloading message
0.6.2
    #63, detect test failures and update the titlebar/icon
    #66, add --warnings to run tests even in there are warnings
    #62, find stack.yaml in the parent directory
    Make --verbose echo all things sent to stdin
    #57, support wrappers that access stdin first (e.g. stack)
    #67, make --reload/--restart recurse through directories
    #61, deal with drive letters in files (for stack on Windows)
    #58, improve the --help message
0.6.1
    Add --reload to add files that reload, but do not restart
    #56, allow --restart to take directories
0.6
    #38, implement loading with stack
    Add process, quit and execStream to the API
    #29, add interrupt function
    Add Data instances for the types
    Make stopGhci more effective, now kills the underlying process
    Make startGhci take a function to write the buffer to
0.5.1
    #17, deal with recursive modules errors properly
    #50, use -fno-code when not running tests (about twice as fast)
    #44, abbreviate the redundant module import error
    #45, add an extra space before the ... message
    #42, always show the first error in full
    #43, work even if people use break-on-exception flags
    #42, make the first error a minimum of 5 lines
0.5
    Add an extra boolean argument to startGhci
    Add the number of modules loaded after All good
    Print out messages until the prompt comes up
    #23, add arguments and change what commands get invoked
    #35, change the titlebar icon on Windows
0.4.2
    Fix a GHC 7.6 warning
0.4.1
    #37, add a --notitle flag
    Require extra-1.2
0.4
    #33, make Ctrl-C more robust
    #31, add an outputfile feature
    #32, make newer warnings first (save a file, view its warnings)
    #28, fix issues on VIM file saves
    #29, support running a quick test on each save
    Add a --directory flag to change directory first
    #26, use fs-notify to avoid excessive wakeups
    #25, detect console size just before using it
0.3.6
    #24, don't error out if error/putStrLn are not imported
0.3.5
    #19, put errors in bold
    #9, display interesting information in the title bar
    #7, reload if the .ghci or .cabal file changes
    Use nubOrd
    Require extra-1.1
0.3.4
    #21, if you aren't waiting for any files, exit
0.3.3
    #21, if the root file is missing, report an error
    #20, avoid an O(n^2) nub
0.3.2
    #18, reformat excessively long lines, add a --width flag
0.3.1
    Ensure if there are lots of warnings, the first error gets shown
0.3
    #11, ignore certain GHCi-only warnings
    #13, fix version printing
    #8, display Loading... when starting
    Require the extra library
    #14, figure out the terminal height automatically
0.2
    #6, rewrite as a library
    Remove duplicate error messages from cabal repl
0.1.3
    #2, handle files that get deleted while loaded
    #3, flesh out the test suite
    #4, give a polite error if ghci does not start
    #5, add --topmost flag to make the window topmost
0.1.2
    Add a very simple test suite
    Default to cabal repl if there is no .ghci file
    #1, if there is an IOError just :reload
    Say why you are reloading
0.1.1
    Support arguments to --command
0.1
    Initial version<|MERGE_RESOLUTION|>--- conflicted
+++ resolved
@@ -1,12 +1,9 @@
 Changelog for ghcid
 
-<<<<<<< HEAD
     #79, support multiple --test flags
     #71, improve multi-project stack support
-=======
     #74, make sure Cygwin terminals flush output properly
     If the test exits then exit ghcid
->>>>>>> 69b6a939
 0.6.4
     #69, fix up for stack project with file arguments
 0.6.3
